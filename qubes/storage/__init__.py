#!/usr/bin/python2 -O
# vim: fileencoding=utf-8

#
# The Qubes OS Project, https://www.qubes-os.org/
#
# Copyright (C) 2013-2015  Joanna Rutkowska <joanna@invisiblethingslab.com>
# Copyright (C) 2013-2015  Marek Marczykowski-Górecki
#                              <marmarek@invisiblethingslab.com>
# Copyright (C) 2015  Wojtek Porczyk <woju@invisiblethingslab.com>
#
# This program is free software; you can redistribute it and/or modify
# it under the terms of the GNU General Public License as published by
# the Free Software Foundation; either version 2 of the License, or
# (at your option) any later version.
#
# This program is distributed in the hope that it will be useful,
# but WITHOUT ANY WARRANTY; without even the implied warranty of
# MERCHANTABILITY or FITNESS FOR A PARTICULAR PURPOSE.  See the
# GNU General Public License for more details.
#
# You should have received a copy of the GNU General Public License along
# with this program; if not, write to the Free Software Foundation, Inc.,
# 51 Franklin Street, Fifth Floor, Boston, MA 02110-1301 USA.
#
""" Qubes storage system"""

from __future__ import absolute_import

import os
import os.path
import string

import lxml.etree
import pkg_resources
import qubes
import qubes.devices
import qubes.exc
import qubes.utils

STORAGE_ENTRY_POINT = 'qubes.storage'


class StoragePoolException(qubes.exc.QubesException):
    ''' A general storage exception '''
    pass


class Volume(object):
    ''' Encapsulates all data about a volume for serialization to qubes.xml and
        libvirt config.
    '''

    devtype = 'disk'
    domain = None
    path = None
    rw = True
    script = None
    usage = 0

    def __init__(self, name, pool, volume_type, vid=None, size=0,
                 removable=False, internal=False, **kwargs):
        super(Volume, self).__init__(**kwargs)
        self.name = str(name)
        self.pool = str(pool)
        self.vid = vid
        self.size = size
        self.volume_type = volume_type
        self.removable = removable
        self.internal = internal

    def __xml__(self):
        return lxml.etree.Element('volume', **self.config)

    @property
    def config(self):
        ''' return config data for serialization to qubes.xml '''
        return {'name': self.name,
                'pool': self.pool,
                'volume_type': self.volume_type}

    def __repr__(self):
        return '{!r}'.format(self.pool + ':' + self.vid)

    def block_device(self):
        ''' Return :py:class:`qubes.devices.BlockDevice` for serialization in
            the libvirt XML template as <disk>.
        '''
        return qubes.devices.BlockDevice(self.path, self.name, self.script,
            self.rw, self.domain, self.devtype)

    def __eq__(self, other):
        return other.pool == self.pool and other.vid == self.vid \
            and other.volume_type == self.volume_type

    def __neq__(self, other):
        return not self.__eq__(other)

    def __hash__(self):
        return hash('%s:%s %s' % (self.pool, self.vid, self.volume_type))

<<<<<<< HEAD
=======
    def __str__(self):
        return "{!s}:{!s}".format(self.pool, self.vid)

>>>>>>> 4db84c42

class Storage(object):
    ''' Class for handling VM virtual disks.

    This is base class for all other implementations, mostly with Xen on Linux
    in mind.
    '''

    AVAILABLE_FRONTENDS = set(['xvd' + c for c in string.ascii_lowercase])

    def __init__(self, vm):
        #: Domain for which we manage storage
        self.vm = vm
        self.log = self.vm.log
        #: Additional drive (currently used only by HVM)
        self.drive = None
        self.pools = {}
        if hasattr(vm, 'volume_config'):
            for name, conf in self.vm.volume_config.items():
                assert 'pool' in conf, "Pool missing in volume_config" % str(
                    conf)
                pool = self.vm.app.get_pool(conf['pool'])
                self.vm.volumes[name] = pool.init_volume(self.vm, conf)
                self.pools[name] = pool

    def attach(self, volume, rw=False):
        ''' Attach a volume to the domain '''
        assert self.vm.is_running()

        if self._is_already_attached(volume):
            self.vm.log.info("{!r} already attached".format(volume))
            return

        try:
            frontend = self.unused_frontend()
        except IndexError:
            raise StoragePoolException("No unused frontend found")
        disk = lxml.etree.Element("disk")
        disk.set('type', 'block')
        disk.set('device', 'disk')
        lxml.etree.SubElement(disk, 'driver').set('name', 'phy')
        lxml.etree.SubElement(disk, 'source').set('dev', '/dev/%s' % volume.vid)
        lxml.etree.SubElement(disk, 'target').set('dev', frontend)
        if not rw:
            lxml.etree.SubElement(disk, 'readonly')

        if self.vm.qid != 0:
            lxml.etree.SubElement(disk, 'backenddomain').set(
                'name', volume.pool.split('p_')[1])

        xml_string = lxml.etree.tostring(disk, encoding='utf-8')
        self.vm.libvirt_domain.attachDevice(xml_string)
        # trigger watches to update device status
        # FIXME: this should be removed once libvirt will report such
        # events itself
        # self.vm.qdb.write('/qubes-block-devices', '') ← do we need this?

    def _is_already_attached(self, volume):
        ''' Checks if the given volume is already attached '''
        parsed_xml = lxml.etree.fromstring(self.vm.libvirt_domain.XMLDesc())
        disk_sources = parsed_xml.xpath("//domain/devices/disk/source")
        for source in disk_sources:
            if source.get('dev') == '/dev/%s' % volume.vid:
                return True
        return False

    def detach(self, volume):
        ''' Detach a volume from domain '''
        parsed_xml = lxml.etree.fromstring(self.vm.libvirt_domain.XMLDesc())
        disks = parsed_xml.xpath("//domain/devices/disk")
        for disk in disks:
            source = disk.xpath('source')[0]
            if source.get('dev') == '/dev/%s' % volume.vid:
                disk_xml = lxml.etree.tostring(disk, encoding='utf-8')
                self.vm.libvirt_domain.detachDevice(disk_xml)
                return
        raise StoragePoolException('Volume {!r} is not attached'.format(volume))

    @property
    def kernels_dir(self):
        '''Directory where kernel resides.

        If :py:attr:`self.vm.kernel` is :py:obj:`None`, the this points inside
        :py:attr:`self.vm.dir_path`
        '''
        assert 'kernel' in self.vm.volumes, "VM has no kernel pool"
        return self.vm.volumes['kernel'].kernels_dir

    def get_disk_utilization(self):
        ''' Returns summed up disk utilization for all domain volumes '''
        result = 0
        for volume in self.vm.volumes.values():
            result += volume.usage
        return result

    def resize(self, volume, size):
        ''' Resize volume '''
        self.get_pool(volume).resize(volume, size)

    def create(self, source_template=None):
        ''' Creates volumes on disk '''
        if source_template is None and hasattr(self.vm, 'template'):
            source_template = self.vm.template

        old_umask = os.umask(002)

        for name, volume in self.vm.volumes.items():
            source_volume = None
            if source_template and hasattr(source_template, 'volumes'):
                source_volume = source_template.volumes[name]
            self.get_pool(volume).create(volume, source_volume=source_volume)

        os.umask(old_umask)

    def clone(self, src_vm):
        ''' Clone volumes from the specified vm '''
        self.vm.log.info('Creating directory: {0}'.format(self.vm.dir_path))
        if not os.path.exists(self.vm.dir_path):
            self.log.info('Creating directory: {0}'.format(self.vm.dir_path))
            os.makedirs(self.vm.dir_path)
        for name, target in self.vm.volumes.items():
            pool = self.get_pool(target)
            source = src_vm.volumes[name]
            volume = pool.clone(source, target)
            assert volume, "%s.clone() returned '%s'" % (pool.__class__,
                                                         volume)
            self.vm.volumes[name] = volume

    @property
    def outdated_volumes(self):
        ''' Returns a list of outdated volumes '''
        result = []
        if self.vm.is_halted():
            return result

        volumes = self.vm.volumes
        for volume in volumes.values():
            pool = self.get_pool(volume)
            if pool.is_outdated(volume):
                result += [volume]

        return result

    def rename(self, old_name, new_name):
        ''' Notify the pools that the domain was renamed '''
        volumes = self.vm.volumes
        for name, volume in volumes.items():
            pool = self.get_pool(volume)
            volumes[name] = pool.rename(volume, old_name, new_name)

    def verify_files(self):
        '''Verify that the storage is sane.

        On success, returns normally. On failure, raises exception.
        '''
        if not os.path.exists(self.vm.dir_path):
            raise qubes.exc.QubesVMError(
                self.vm,
                'VM directory does not exist: {}'.format(self.vm.dir_path))
        for volume in self.vm.volumes.values():
            self.get_pool(volume).verify(volume)
        self.vm.fire_event('domain-verify-files')

    def remove(self):
        ''' Remove all the volumes.

            Errors on removal are catched and logged.
        '''
        for name, volume in self.vm.volumes.items():
            self.log.info('Removing volume %s: %s' % (name, volume.vid))
            try:
                self.get_pool(volume).remove(volume)
            except (IOError, OSError) as e:
                self.vm.log.exception("Failed to remove volume %s", name, e)

    def start(self):
        ''' Execute the start method on each pool '''
        for volume in self.vm.volumes.values():
            self.get_pool(volume).start(volume)

    def stop(self):
        ''' Execute the start method on each pool '''
        for volume in self.vm.volumes.values():
            self.get_pool(volume).stop(volume)

    def get_pool(self, volume):
        ''' Helper function '''
        assert isinstance(volume, Volume), "You need to pass a Volume"
        return self.pools[volume.name]

    def commit_template_changes(self):
        ''' Makes changes to an 'origin' volume persistent '''
        for volume in self.vm.volumes.values():
            if volume.volume_type == 'origin':
                self.get_pool(volume).commit_template_changes(volume)

    def unused_frontend(self):
        ''' Find an unused device name '''
        unused_frontends = self.AVAILABLE_FRONTENDS.difference(
            self.used_frontends)
        return sorted(unused_frontends)[0]

    @property
    def used_frontends(self):
        ''' Used device names '''
        xml = self.vm.libvirt_domain.XMLDesc()
        parsed_xml = lxml.etree.fromstring(xml)
        return set([target.get('dev', None)
                    for target in parsed_xml.xpath(
                        "//domain/devices/disk/target")])


class Pool(object):
    ''' A Pool is used to manage different kind of volumes (File
        based/LVM/Btrfs/...).

        3rd Parties providing own storage implementations will need to extend
        this class.
    '''
    private_img_size = qubes.config.defaults['private_img_size']
    root_img_size = qubes.config.defaults['root_img_size']

    def __eq__(self, other):
        return self.name == other.name


    def __neq__(self, other):
        return not self.__eq__(other)

    def __init__(self, name, **kwargs):
        super(Pool, self).__init__(**kwargs)
        self.name = name
        kwargs['name'] = self.name

    def __str__(self):
        return self.name

    def __xml__(self):
        return lxml.etree.Element('pool', **self.config)

    def create(self, volume, source_volume=None):
        ''' Create the given volume on disk or copy from provided
            `source_volume`.
        '''
        raise NotImplementedError("Pool %s has create() not implemented" %
                                  self.name)

    def commit_template_changes(self, volume):
        ''' Update origin device '''
        raise NotImplementedError(
            "Pool %s has commit_template_changes() not implemented" %
            self.name)

    @property
    def config(self):
        ''' Returns the pool config to be written to qubes.xml '''
        raise NotImplementedError("Pool %s has config() not implemented" %
                                  self.name)

    def clone(self, source, target):
        ''' Clone volume '''
        raise NotImplementedError("Pool %s has clone() not implemented" %
                                  self.name)

    def destroy(self):
        ''' Called when removing the pool. Use this for implementation specific
            clean up.
        '''
        raise NotImplementedError("Pool %s has destroy() not implemented" %
                                  self.name)

    def is_outdated(self, volume):
        raise NotImplementedError("Pool %s has is_outdated() not implemented" %
                                  self.name)

    def remove(self, volume):
        ''' Remove volume'''
        raise NotImplementedError("Pool %s has remove() not implemented" %
                                  self.name)

    def rename(self, volume, old_name, new_name):
        ''' Called when the domain changes its name '''
        raise NotImplementedError("Pool %s has rename() not implemented" %
                                  self.name)

    def start(self, volume):
        ''' Do what ever is needed on start '''
        raise NotImplementedError("Pool %s has start() not implemented" %
                                  self.name)

    def setup(self):
        ''' Called when adding a pool to the system. Use this for implementation
            specific set up.
        '''
        raise NotImplementedError("Pool %s has setup() not implemented" %
                                  self.name)

    def stop(self, volume):
        ''' Do what ever is needed on stop'''
        raise NotImplementedError("Pool %s has stop() not implemented" %
                                  self.name)

    def init_volume(self, vm, volume_config):
        ''' Initialize a :py:class:`qubes.storage.Volume` from `volume_config`.
        '''
        raise NotImplementedError("Pool %s has init_volume() not implemented" %
                                  self.name)

    def verify(self, volume):
        ''' Verifies the volume. '''
        raise NotImplementedError("Pool %s has verify() not implemented" %
                                  self.name)

    @property
    def volumes(self):
        ''' Return a list of volumes managed by this pool '''
        raise NotImplementedError("Pool %s has volumes() not implemented" %
                                  self.name)


def pool_drivers():
    """ Return a list of EntryPoints names """
    return [ep.name
            for ep in pkg_resources.iter_entry_points(STORAGE_ENTRY_POINT)]<|MERGE_RESOLUTION|>--- conflicted
+++ resolved
@@ -99,12 +99,9 @@
     def __hash__(self):
         return hash('%s:%s %s' % (self.pool, self.vid, self.volume_type))
 
-<<<<<<< HEAD
-=======
     def __str__(self):
         return "{!s}:{!s}".format(self.pool, self.vid)
 
->>>>>>> 4db84c42
 
 class Storage(object):
     ''' Class for handling VM virtual disks.
