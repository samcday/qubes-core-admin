--- conflicted
+++ resolved
@@ -309,10 +309,7 @@
         if ret is not None:
             if getattr(vm, 'hvm', False):
                 return ret.upper()
-<<<<<<< HEAD
-=======
-
->>>>>>> 8d60f533
+
             return ret
 
 
@@ -481,10 +478,7 @@
         '''Format single table row (all columns for one domain).'''
         if self.raw_data:
             return '|'.join(col.format(vm) for col in self.columns)
-<<<<<<< HEAD
-=======
-
->>>>>>> 8d60f533
+
         return ''.join(col.cell(vm) for col in self.columns)
 
 
