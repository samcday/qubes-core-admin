--- conflicted
+++ resolved
@@ -9,11 +9,6 @@
     <loader>hvmloader</loader>
     <boot dev='cdrom'/>
     <boot dev='hd'/>
-<<<<<<< HEAD
-<!-- server_ip is the address of stubdomain. It hosts it's own DNS server. -->
-    {disable_network1}<cmdline>-net lwip,client_ip={ip},server_ip={dns2},dns={dns1},gw={gateway},netmask={netmask}</cmdline>{disable_network2}
-=======
->>>>>>> 31a3796e
   </os>
   <features>
     <pae/>
@@ -27,6 +22,7 @@
   <on_crash>destroy</on_crash>
   <devices>
     {no_network_begin}<emulator type='stubdom'/>{no_network_end}
+<!-- server_ip is the address of stubdomain. It hosts it's own DNS server. -->
     {network_begin}<emulator type='stubdom' cmdline='-net lwip,client_ip={ip},server_ip={dns2},dns={dns1},gw={gateway},netmask={netmask}'/>{network_end}
 {rootdev}
 {privatedev}
