#!/usr/bin/python2.6
#
# The Qubes OS Project, http://www.qubes-os.org
#
# Copyright (C) 2010  Joanna Rutkowska <joanna@invisiblethingslab.com>
#
# This program is free software; you can redistribute it and/or
# modify it under the terms of the GNU General Public License
# as published by the Free Software Foundation; either version 2
# of the License, or (at your option) any later version.
#
# This program is distributed in the hope that it will be useful,
# but WITHOUT ANY WARRANTY; without even the implied warranty of
# MERCHANTABILITY or FITNESS FOR A PARTICULAR PURPOSE.  See the
# GNU General Public License for more details.
#
# You should have received a copy of the GNU General Public License
# along with this program; if not, write to the Free Software
# Foundation, Inc., 51 Franklin Street, Fifth Floor, Boston, MA  02110-1301, USA.
#
#

from qubes.qubes import QubesVmCollection
from qubes.qubes import QubesVmLabels
from qubes.qubes import QubesHost
from qubes.qubes import qubes_kernels_base_dir
from optparse import OptionParser
import subprocess
import os
import sys
import re

def do_list(vm):
    label_width = 18
    fmt="{{0:<{0}}}: {{1}}".format(label_width)

    print fmt.format ("name", vm.name)
    print fmt.format ("label", vm.label.name)
    print fmt.format ("type", vm.type)
    if vm.template is not None:
        print fmt.format ("template", vm.template.name)
    if vm.netvm is not None:
        print fmt.format ("netvm", vm.netvm.name)
    print fmt.format ("updateable?", vm.updateable)
    print fmt.format ("installed by RPM?", vm.installed_by_rpm)
    print fmt.format ("include in backups", vm.include_in_backups)
    print fmt.format ("dir", vm.dir_path)
    print fmt.format ("config", vm.conf_file)
    print fmt.format ("pcidevs", vm.pcidevs)
    if vm.template is None:
        print fmt.format ("root img", vm.root_img)
    if vm.is_template():
        print fmt.format ("root COW img", vm.rootcow_img)
    if vm.template is not None:
        print fmt.format ("root img", vm.template.root_img)
<<<<<<< HEAD
    if hasattr(vm, 'volatile_img') and vm.volatile_img is not None:
        print fmt.format ("root volatile img", vm.volatile_img)

    if hasattr(vm, 'private_img') and vm.private_img is not None:
=======
    if hasattr(vm, 'volatile_img'):
        print fmt.format ("root volatile img", vm.volatile_img)

    if hasattr(vm, 'private_img'):
>>>>>>> 2afbc2b6
        print fmt.format ("private img", vm.private_img)
    print fmt.format ("vcpus", str(vm.vcpus))
    print fmt.format ("memory", vm.memory)
    if hasattr(vm, 'maxmem'):
        print fmt.format ("maxmem", vm.maxmem)
    print fmt.format ("MAC", "%s%s" % (vm.mac, " (auto)" if vm._mac is None else ""))
<<<<<<< HEAD

=======
>>>>>>> 2afbc2b6
    if hasattr(vm, 'kernel'):
        if vm.uses_default_kernel:
            print fmt.format ("kernel", "%s (default)" % vm.kernel)
        else:
            print fmt.format ("kernel", vm.kernel)
<<<<<<< HEAD

=======
>>>>>>> 2afbc2b6
    if hasattr(vm, 'kernelopts'):
        if vm.uses_default_kernelopts:
            print fmt.format ("kernelopts", "%s (default)" % vm.kernelopts)
        else:
            print fmt.format ("kernelopts", vm.kernelopts)
    if hasattr(vm, 'debug'):
        print fmt.format("debug", "on" if vm.debug else "off")

    if hasattr(vm, 'default_user'):
        print fmt.format("default user", str(vm.default_user))
<<<<<<< HEAD

    if hasattr(vm, 'qrexec_installed'):
        print fmt.format("qrexec_installed", str(vm.qrexec_installed))

    if hasattr(vm, 'drive'):
        print fmt.format("drive", str(vm.drive))

    if hasattr(vm, 'timezone'):
        print fmt.format("timezone", str(vm.timezone))
=======
>>>>>>> 2afbc2b6

def set_label(vms, vm, args):
    if len (args) != 1:
        print >> sys.stderr, "Missing label name argument!"
        exit (1)

    label = args[0]
    if label not in QubesVmLabels:
        print >> sys.stderr, "Wrong label name, supported values are the following:"
        for l in QubesVmLabels.values():
            print >> sys.stderr, "* {0}".format(l.name)
        exit (1)

    vm.label = QubesVmLabels[label]

def set_memory(vms, vm, args):
    if len (args) != 1:
        print >> sys.stderr, "Missing memory argument!"
        exit (1)

    new_memory = int(args[0])

    if new_memory <= 0:
        print >>sys.stderr, "Memory size must be positive"
        return False

    qubes_host = QubesHost()
    if new_memory > qubes_host.memory_total/1024:
        print >> sys.stderr, "This host has only {0} MB of RAM".format(qubes_host.memory_total/1024)
        return False

    vm.memory = new_memory

def set_maxmem(vms, vm, args):
    if len (args) != 1:
        print >> sys.stderr, "Missing maxmem argument!"
        exit (1)

    new_maxmem = int(args[0])

    if new_maxmem <= 0:
        print >>sys.stderr, "Memory size must be positive"
        return False

    qubes_host = QubesHost()
    if new_maxmem > qubes_host.memory_total/1024:
        print >> sys.stderr, "This host has only {0} MB of RAM".format(qubes_host.memory_total/1024)
        return False

    if new_maxmem < vm.memory:
        print >> sys.stderr, "WARNING: new maxmem smaller than memory property - VM will be able to use only 'maxmem' memory amount"

    vm.maxmem = new_maxmem

def set_mac(vms, vm, args):
    if len (args) != 1:
        print >> sys.stderr, "Missing MAC argument!"
        exit (1)

    if not re.match("[0-9a-fA-F:]{17}|auto", args[0]):
        print >> sys.stderr, "Invalid MAC argument!"
        print >> sys.stderr, "Possible values:"
        print >> sys.stderr, "1) auto"
        print >> sys.stderr, "2) MAC in format: XX:XX:XX:XX:XX:XX"
        exit (1)

    mac = args[0]
    if mac == "auto":
        mac = None
    vm.mac = mac

def set_pcidevs(vms, vm, args):
    if len (args) != 1:
        print >> sys.stderr, "Missing pcidevs argument!"
        exit (1)

    vm.pcidevs = list(eval(args[0]))

def set_netvm(vms, vm, args):
    if len (args) != 1:
        print >> sys.stderr, "Missing netvm name argument!"
        print >> sys.stderr, "Possible values:"
        print >> sys.stderr, "1) default"
        print >> sys.stderr, "2) none"
        print >> sys.stderr, "3) <vmaname>"
        return

    netvm = args[0]
    if netvm == "none":
        netvm = None
        vm.uses_default_netvm = False
    elif netvm == "default":
        netvm = vms.get_default_netvm()
        vm.uses_default_netvm = True
    else:
        netvm = vms.get_vm_by_name (netvm)
        if netvm is None:
            print >> sys.stderr, "A VM with the name '{0}' does not exist in the system.".format(netvm)
            exit(1)
        if not netvm.is_netvm():
            print >> sys.stderr, "VM '{0}' is not a NetVM".format(netvm)
            exit (1)
        vm.uses_default_netvm = False

    vm.netvm = netvm

def set_kernel(vms, vm, args):
    if len (args) != 1:
        print >> sys.stderr, "Missing kernel version argument!"
        print >> sys.stderr, "Possible values:"
        print >> sys.stderr, "1) default"
        print >> sys.stderr, "2) none (kernels subdir in VM)"
        print >> sys.stderr, "3) <kernel version>, one of:"
        for k in os.listdir(qubes_kernels_base_dir):
            print >> sys.stderr, "  -", k
        return

    kernel = args[0]
    if kernel == "default":
        kernel = vms.get_default_kernel()
        vm.uses_default_kernel = True
    elif kernel == "none":
        kernel = None
        vm.uses_default_kernel = False
    else:
        if not os.path.exists(qubes_kernels_base_dir + '/' + kernel):
            print >> sys.stderr, "Kernel version {0} not installed.".format(kernel)
            exit(1)
        vm.uses_default_kernel = False

    vm.kernel = kernel

def set_template(vms, vm, args):
    if len (args) != 1:
        print >> sys.stderr, "Missing template name argument!"
        return False

    template_name = args[0];
    template = vms.get_vm_by_name(template_name)
    if template is None or template.qid not in vms:
        print >> sys.stderr, "A VM with the name '{0}' does not exist in the system.".format(template_name)
        return False

    if not template.is_template():
        print >> sys.stderr, "VM '{0}' is not a TemplateVM".format(template_name)
        return False

    print >> sys.stderr, "Setting template for VM '{0}' to '{1}'...".format (vm.name, template_name)
    vm.template = template
    return True

def set_vcpus(vms, vm, args):
    if len (args) != 1:
        print >> sys.stderr, "Missing vcpus count argument!"
        return False

    vcpus = int(args[0])
    if vcpus <= 0:
        print >> sys.stderr, "A vcpus count must be positive."
        return False

    qubes_host = QubesHost()
    if vcpus > qubes_host.no_cpus:
        print >> sys.stderr, "This host has only {0} cpus".format(ubes_host.no_cpus)
        return False

    print >> sys.stderr, "Setting vcpus count for VM '{0}' to '{1}'...".format (vm.name, vcpus)
    vm.vcpus = vcpus
    return True

def set_kernelopts(vms, vm, args):
    if len (args) != 1:
        print >> sys.stderr, "Missing kernel opts argument!"
        print >> sys.stderr, "Possible values:"
        print >> sys.stderr, "1) default"
        print >> sys.stderr, "2) <opts>"
        return False
    
    if args[0] == 'default':
        vm.uses_default_kernelopts = True
    else:
        vm.uses_default_kernelopts = False
        vm.kernelopts = args[0]

    return True

def set_name(vms, vm, args):
    if len (args) != 1:
        print >> sys.stderr, "Missing new name!"
        return False

    if args[0] == vm.name:
        return False
    vm.set_name(args[0])
    return True

def set_drive(vms, vm, args):
    if len (args) != 1:
        print >> sys.stderr, "Missing new drive content (file/device)!"
        return False

    if args[0] == '' or args[0].lower() == 'none':
        vm.drive = None
    else:
        vm.drive = args[0]
    return True

def set_debug(vms, vm, args):
    if len (args) != 1:
        print >> sys.stderr, "Missing value (True/False or on/off)!"
        return False

    if args[0].lower() == "on":
        vm.debug = True
    elif args[0].lower() == "off":
        vm.debug = False
    else:
        vm.debug = bool(eval(args[0].capitalize()))
    return True

def set_default_user(vms, vm, args):
    if len (args) != 1:
        print >> sys.stderr, "Missing user name!"
        return False

    vm.default_user = args[0]
    return True

def set_include_in_backups(vms, vm, args):
    if len (args) != 1:
        print >> sys.stderr, "Missing value (True/False)!"
        return False

    vm.include_in_backups = bool(eval(args[0].capitalize()))
    return True

def set_debug(vms, vm, args):
    if len (args) != 1:
        print >> sys.stderr, "Missing value (True/False or on/off)!"
        return False

    if args[0].lower() == "on":
        vm.debug = True
    elif args[0].lower() == "off":
        vm.debug = False
    else:
        vm.debug = bool(eval(args[0].capitalize()))
    return True

def set_default_user(vms, vm, args):
    if len (args) != 1:
        print >> sys.stderr, "Missing user name!"
        return False

    vm.default_user = args[0]
    return True

def set_qrexec_installed(vms, vm, args):
    if len (args) != 1:
        print >> sys.stderr, "Missing value (True/False)!"
        return False

    vm.qrexec_installed = bool(eval(args[0].capitalize()))
    return True

def set_timezone(vms, vm, args):
    if len (args) != 1:
        print >> sys.stderr, "Missing value ('localtime' or timeoffset in seconds)!"
        return False

    if not args[0].isdigit() and args[0].lower() == 'localtime':
        print >> sys.stderr, "Invalid timezone value!"
        return False

    vm.timezone = args[0]
    return True

properties = {
    "include_in_backups": set_include_in_backups,
    "pcidevs": set_pcidevs,
    "label" : set_label,
    "netvm" : set_netvm,
    "maxmem" : set_maxmem,
    "memory" : set_memory,
    "kernel" : set_kernel,
    "template" : set_template,
    "vcpus" : set_vcpus,
    "kernelopts": set_kernelopts,
    "name": set_name,
    "drive": set_drive,
    "mac": set_mac,
    "debug": set_debug,
    "default_user": set_default_user,
<<<<<<< HEAD
    "qrexec_installed": set_qrexec_installed,
    "timezone": set_timezone,
=======
>>>>>>> 2afbc2b6
}


def do_set(vms, vm, property, args):
    if property not in properties.keys():
        print >> sys.stderr, "ERROR: Wrong property name: '{0}'".format(property)
        return False

    if not hasattr(vm, property):
        print >> sys.stderr, "ERROR: Property '{0}' not available for this VM".format(property)
        return False

    return properties[property](vms, vm, args)


def main():
    usage = "usage: %prog -l [options] <vm-name>\n"\
            "usage: %prog -s [options] <vm-name> <property> [...]\n"\
            "List/set various per-VM properties."

    parser = OptionParser (usage)
    parser.add_option ("-l", "--list", action="store_true", dest="do_list", default=False)
    parser.add_option ("-s", "--set", action="store_true", dest="do_set", default=False)

    (options, args) = parser.parse_args ()
    if (len (args) < 1):
        parser.error ("You must provide at least the vmname!")

    vmname = args[0]

    if options.do_list and options.do_set:
        print >> sys.stderr, "You cannot provide -l and -s at the same time!"
        exit (1)



    if options.do_set:
        qvm_collection = QubesVmCollection()
        qvm_collection.lock_db_for_writing()
        qvm_collection.load()
    else:
        qvm_collection = QubesVmCollection()
        qvm_collection.lock_db_for_reading()
        qvm_collection.load()
        qvm_collection.unlock_db()

    vm = qvm_collection.get_vm_by_name(vmname)
    if vm is None or vm.qid not in qvm_collection:
        print >> sys.stderr, "A VM with the name '{0}' does not exist in the system.".format(vmname)
        exit(1)

    if options.do_set:
        if len (args) < 2:
            print >> sys.stderr, "You must specify the property you wish to set..."
            print >> sys.stderr, "Available properties:"
            for p in properties.keys():
                if hasattr(vm, p):
                    print >> sys.stderr, "--> '{0}'".format(p)
            exit (1)

        property = args[1]
        do_set(qvm_collection, vm, property, args[2:])
        qvm_collection.save()
        qvm_collection.unlock_db()


    else: 
        # do_list
        do_list(vm)

main()<|MERGE_RESOLUTION|>--- conflicted
+++ resolved
@@ -53,36 +53,23 @@
         print fmt.format ("root COW img", vm.rootcow_img)
     if vm.template is not None:
         print fmt.format ("root img", vm.template.root_img)
-<<<<<<< HEAD
     if hasattr(vm, 'volatile_img') and vm.volatile_img is not None:
         print fmt.format ("root volatile img", vm.volatile_img)
 
     if hasattr(vm, 'private_img') and vm.private_img is not None:
-=======
-    if hasattr(vm, 'volatile_img'):
-        print fmt.format ("root volatile img", vm.volatile_img)
-
-    if hasattr(vm, 'private_img'):
->>>>>>> 2afbc2b6
         print fmt.format ("private img", vm.private_img)
     print fmt.format ("vcpus", str(vm.vcpus))
     print fmt.format ("memory", vm.memory)
     if hasattr(vm, 'maxmem'):
         print fmt.format ("maxmem", vm.maxmem)
     print fmt.format ("MAC", "%s%s" % (vm.mac, " (auto)" if vm._mac is None else ""))
-<<<<<<< HEAD
-
-=======
->>>>>>> 2afbc2b6
+
     if hasattr(vm, 'kernel'):
         if vm.uses_default_kernel:
             print fmt.format ("kernel", "%s (default)" % vm.kernel)
         else:
             print fmt.format ("kernel", vm.kernel)
-<<<<<<< HEAD
-
-=======
->>>>>>> 2afbc2b6
+
     if hasattr(vm, 'kernelopts'):
         if vm.uses_default_kernelopts:
             print fmt.format ("kernelopts", "%s (default)" % vm.kernelopts)
@@ -93,7 +80,6 @@
 
     if hasattr(vm, 'default_user'):
         print fmt.format("default user", str(vm.default_user))
-<<<<<<< HEAD
 
     if hasattr(vm, 'qrexec_installed'):
         print fmt.format("qrexec_installed", str(vm.qrexec_installed))
@@ -103,8 +89,6 @@
 
     if hasattr(vm, 'timezone'):
         print fmt.format("timezone", str(vm.timezone))
-=======
->>>>>>> 2afbc2b6
 
 def set_label(vms, vm, args):
     if len (args) != 1:
@@ -398,11 +382,8 @@
     "mac": set_mac,
     "debug": set_debug,
     "default_user": set_default_user,
-<<<<<<< HEAD
     "qrexec_installed": set_qrexec_installed,
     "timezone": set_timezone,
-=======
->>>>>>> 2afbc2b6
 }
 
 
