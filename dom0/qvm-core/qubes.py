--- conflicted
+++ resolved
@@ -829,15 +829,12 @@
         args['mem'] = str(self.memory)
         args['maxmem'] = str(self.maxmem)
         args['vcpus'] = str(self.vcpus)
-<<<<<<< HEAD
-=======
         args['ip'] = self.ip
         args['mac'] = self.mac
         args['gateway'] = self.gateway
         args['dns1'] = self.gateway
         args['dns2'] = self.secondary_dns
         args['netmask'] = self.netmask
->>>>>>> 1b1c4866
         if self.netvm is not None:
             args['netdev'] = "'mac={mac},script=/etc/xen/scripts/vif-route-qubes,ip={ip}".format(ip=self.ip, mac=self.mac)
             if self.netvm.qid != 0:
