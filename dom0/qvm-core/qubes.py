--- conflicted
+++ resolved
@@ -2249,8 +2249,6 @@
         self.remove_appmenus()
         super(QubesAppVm, self).remove_from_disk()
 
-<<<<<<< HEAD
-=======
 class QubesHVm(QubesVm):
     """
     A class that represents an HVM. A child of QubesVm.
@@ -2498,7 +2496,6 @@
         if not os.path.exists('/var/run/qubes/guid_running.%d' % xid):
             return False
         return True
->>>>>>> d03bab3d
 
 class QubesVmCollection(dict):
     """
