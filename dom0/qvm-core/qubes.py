--- conflicted
+++ resolved
@@ -1395,27 +1395,12 @@
         # Allow dom0 networking
         iptables += "-A FORWARD -i vif0.0 -j ACCEPT\n"
 
-<<<<<<< HEAD
-        vms = [vm for vm in self.connected_vms.values() if vm.has_firewall()]
+        vms = [vm for vm in self.connected_vms.values()]
         for vm in vms:
-            conf = vm.get_firewall_conf()
-=======
-        qvm_collection = QubesVmCollection()
-        qvm_collection.lock_db_for_reading()
-        qvm_collection.load()
-        qvm_collection.unlock_db()
-
-        vms = [vm for vm in qvm_collection.values()]
-        for vm in vms:
-            # Process only VMs connected to this ProxyVM
-            if not vm.netvm_vm or vm.netvm_vm.qid != self.qid:
-                continue
-
             if vm.has_firewall():
                 conf = vm.get_firewall_conf()
             else:
                 conf = { "rules": list(), "allow": True, "allowDns": True, "allowIcmp": True }
->>>>>>> 183dbacc
 
             xid = vm.get_xid()
             if xid < 0: # VM not active ATM
